use crate::dotnet::target_framework_moniker::ParseTargetFrameworkError;
use crate::dotnet::{project, solution};
use crate::dotnet_buildpack_configuration::DotnetBuildpackConfigurationError;
use crate::layers::sdk::SdkLayerError;
use crate::DotnetBuildpackError;
use bullet_stream::Print;
use indoc::formatdoc;
use std::io::{self, stdout};

pub(crate) fn on_error(error: libcnb::Error<DotnetBuildpackError>) {
    match error {
        libcnb::Error::BuildpackError(buildpack_error) => on_buildpack_error(&buildpack_error),
        libcnb_error => log_error(
            "Heroku .NET Buildpack internal buildpack error",
            formatdoc! {"
                The framework used by this buildpack encountered an unexpected error.

                If you can't deploy to Heroku due to this issue, check the official Heroku Status page at
                status.heroku.com for any ongoing incidents. After all incidents resolve, retry your build.

                Use the error details below to troubleshoot and retry your build. If you think you found a bug
                in the buildpack, reproduce the issue locally with a minimal example and file an issue here:
                https://github.com/heroku/buildpacks-dotnet/issues/new

                Details: {libcnb_error}
            "},
        ),
    }
}

#[allow(clippy::too_many_lines)]
fn on_buildpack_error(error: &DotnetBuildpackError) {
    match error {
        DotnetBuildpackError::BuildpackDetection(io_error) => log_io_error(
            "Unable to complete buildpack detection",
            "determining if the .NET buildpack should be run for this application",
            io_error,
        ),
        DotnetBuildpackError::NoSolutionProjects(solution_path) => {
            log_error(
                "No project references found in solution",
                formatdoc! {"
                The solution file (`{}`) did not reference any projects.

                This buildpack will prefer building a solution file over a project file when
                both are present in the root directory.

                To resolve this issue you may want to either:
                  * Delete the solution file to allow a root project file to be built instead.
                  * Reference projects that should be built from the solution file.
                ", solution_path.to_string_lossy()},
            );
        }
        DotnetBuildpackError::MultipleRootDirectoryProjectFiles(project_file_paths) => log_error(
            "Multiple .NET project files",
            formatdoc! {"
                The root directory contains multiple .NET project files: {}.

                Having multiple project files in the root directory is not supported, as this is
                highly likely to produce unexpected results. Reorganizing the directory and
                project structure to only include one project file per folder is recommended.

                If you are porting an application from .NET Framework to .NET, or wish to compile
                both side-by-side, see this article for useful project organization advice:
                https://learn.microsoft.com/en-us/dotnet/core/porting/project-structure
                ", project_file_paths.iter()
                    .map(|f| f.to_string_lossy().to_string())
                    .collect::<Vec<String>>()
                    .join(", "),
            },
        ),
        DotnetBuildpackError::LoadSolutionFile(error) => match error {
            solution::LoadError::ReadSolutionFile(io_error) => log_io_error(
                "Unable to load solution file",
                "reading the solution file",
                io_error,
            ),
            solution::LoadError::LoadProject(load_project_error) => {
                on_load_dotnet_project_error(load_project_error, "reading solution project files");
            }
        },
        DotnetBuildpackError::LoadProjectFile(error) => {
            on_load_dotnet_project_error(error, "reading root project file");
        }
        DotnetBuildpackError::ParseTargetFrameworkMoniker(error) => match error {
            ParseTargetFrameworkError::InvalidFormat(tfm)
            | ParseTargetFrameworkError::UnsupportedOSTfm(tfm) => {
                log_error(
                    "Unsupported target framework",
                    formatdoc! {"
                        The detected target framework moniker (`{tfm}`) is either invalid or unsupported. This
                        buildpack currently supports the following TFMs: `net5.0`, `net6.0`, `net7.0`, `net8.0`.

                        For more information, see:
                        https://learn.microsoft.com/en-us/dotnet/standard/frameworks#latest-versions
                    "},
                );
            }
        },
        DotnetBuildpackError::ReadGlobalJsonFile(error) => log_io_error(
            "Error reading global.json file",
            "detecting SDK version requirement",
            error,
        ),
        DotnetBuildpackError::ParseGlobalJson(error) => log_error(
            "Invalid global.json file",
            formatdoc! {"
                The `global.json` file contains invalid JSON and could not be parsed.

                Use the error details below to troubleshoot and retry your build. For more
                information about `global.json` files, see:
                https://learn.microsoft.com/en-us/dotnet/core/tools/global-json

                Details: {error}
            "},
        ),
        // TODO: Consider adding more specific errors for the parsed values (e.g. an invalid rollForward value)
        DotnetBuildpackError::ParseGlobalJsonVersionRequirement(error) => log_error(
            "Error parsing global.json version requirement",
            formatdoc! {"
                The .NET SDK version requirement could not be parsed.

                Use the error details below to troubleshoot and retry your build. For more
                information about `global.json` files, see:
                https://learn.microsoft.com/en-us/dotnet/core/tools/global-json

                Details: {error}
            "},
        ),
        DotnetBuildpackError::ParseInventory(error) => log_error(
            "Invalid inventory.toml file",
            formatdoc! {"
                The inventory of .NET SDK releases could not be parsed. This error should
                never occur to users of this buildpack and is almost always a buildpack bug.

                If you see this error, please file an issue:
                https://github.com/heroku/buildpacks-dotnet/issues/new

                Details: {error}
            "},
        ),
        DotnetBuildpackError::ParseSolutionVersionRequirement(error) => log_error(
            "Invalid .NET SDK version requirement",
            formatdoc! {"
                The inferred .NET SDK version requirement could not be parsed.

                Use the error details below to troubleshoot and retry your build. If you think
                you found a bug in the buildpack, reproduce the issue locally with a minimal 
                example and file an issue here:
                https://github.com/heroku/buildpacks-dotnet/issues/new

                Details: {error}
            "},
        ),
        DotnetBuildpackError::ResolveSdkVersion(version_req) => log_error(
            "Unsupported .NET SDK version",
            formatdoc! {"
                A compatible .NET SDK release could not be resolved from the detected version
                requirement ({version_req}).

                For a complete inventory of supported .NET SDK versions and platforms, see:
                https://github.com/heroku/buildpacks-dotnet/blob/main/buildpacks/dotnet/inventory.toml.
            "},
        ),
        DotnetBuildpackError::SdkLayer(error) => match error {
            SdkLayerError::DownloadArchive(error) => log_error(
                "Failed to download .NET SDK",
                formatdoc! {"
                    An unexpected error occurred while downloading the .NET SDK. This error can occur
                    due to an unstable network connection, unavailability of the download server, etc.

                    Use the error details below to troubleshoot and retry your build.

                    Details: {error}
                "},
            ),
            SdkLayerError::ReadArchive(io_error) => {
                log_io_error(
                    "Error reading downloaded SDK archive",
                    "calculating checksum for the downloaded .NET SDK archive",
                    io_error,
                );
            }
            SdkLayerError::VerifyArchiveChecksum { expected, actual } => log_error(
                "Corrupted .NET SDK download",
                formatdoc! {"
                    Validation of the downloaded .NET SDK failed due to a checksum mismatch. This error may
                    occur intermittently.

                    Use the error details below to troubleshoot and retry your build. If the issue persists,
                    file an issue here: https://github.com/heroku/buildpacks-dotnet/issues/new

                    Expected: {expected}
                    Actual: {actual}
                ", expected = hex::encode(expected), actual = hex::encode(actual) },
            ),
            SdkLayerError::OpenArchive(io_error) => {
                log_io_error(
                    "Error reading downloaded SDK archive",
                    "decompressing downloaded .NET SDK archive",
                    io_error,
                );
            }
            SdkLayerError::DecompressArchive(io_error) => log_io_error(
                "Failed to decompress .NET SDK",
                "extracting .NET SDK archive contents",
                io_error,
            ),
        },
        DotnetBuildpackError::ParseBuildpackConfiguration(error) => match error {
            DotnetBuildpackConfigurationError::InvalidMsbuildVerbosityLevel(verbosity_level) => {
                log_error(
                    "Invalid MSBuild verbosity level",
                    formatdoc! {"
                        The `MSBUILD_VERBOSITY_LEVEL` environment variable value (`{verbosity_level}`) was
                        not recognized. Did you mean one of the following supported values?

                        d
                        detailed
                        diag
                        diagnostic
                        m
                        minimal
                        n
                        normal
                        q
                        quiet
                    "},
                );
            }
        },
        DotnetBuildpackError::PublishCommand(error) => match error {
<<<<<<< HEAD
            fun_run::CmdError::SystemError(message, io_error) => log_io_error(
                "Unable to publish .NET file",
                &format!("running the command to publish .NET file: {message}"),
                io_error,
            ),
            fun_run::CmdError::NonZeroExitNotStreamed(output)
            | fun_run::CmdError::NonZeroExitAlreadyStreamed(output) => log_error(
                "Unable to publish .NET file",
=======
            StreamedCommandError::Io(io_error) => log_io_error(
                "Unable to publish solution",
                "running the command to publish the .NET project/solution",
                io_error,
            ),
            StreamedCommandError::NonZeroExitStatus(exit_status) => log_error(
                "Failed to publish solution",
>>>>>>> 3ac8c9a7
                formatdoc! {"
                    The `dotnet publish` command did not exit successfully ({exit_status}).

                    This often happens due to compilation errors. Use the command output above to
                    troubleshoot and retry your build.

                    The publish process can also fail for a number of other reasons, such as
                    intermittent network issues, unavailability of the NuGet package feed and/or
                    other external dependencies, etc.

                    Please try again to see if the error resolves itself.
                ", exit_status = output.status()},
            ),
        },
        DotnetBuildpackError::CopyRuntimeFiles(io_error) => log_io_error(
            "Error copying .NET runtime files",
            "copying .NET runtime files from the SDK layer to the runtime layer",
            io_error,
        ),
    }
}

fn on_load_dotnet_project_error(error: &project::LoadError, occurred_while: &str) {
    match error {
        project::LoadError::ReadProjectFile(io_error) => {
            log_io_error("Unable to load project", occurred_while, io_error);
        }
        project::LoadError::XmlParseError(xml_parse_error) => log_error(
            "Unable to parse project file",
            formatdoc! {"
                The project file XML content could not be parsed. This usually indicates an
                error in the project file.

                Details: {xml_parse_error}"},
        ),
        project::LoadError::MissingTargetFramework(project_path) => {
            log_error(
                "Project file is missing TargetFramework",
                formatdoc! {"
                    The project file (`{project_path}`) is missing the `TargetFramework` property.
                    This is a required property that must be set.

                    For more information, see:
                    https://learn.microsoft.com/en-us/dotnet/core/project-sdk/msbuild-props#targetframework
                ", project_path = project_path.to_string_lossy()},
            );
        }
    }
}

fn log_io_error(header: &str, occurred_while: &str, io_error: &io::Error) {
    log_error(
        header,
        formatdoc! {"
            An unexpected I/O error occurred while {occurred_while}.

            Use the error details below to troubleshoot and retry your build.

            Details: {io_error}
        "},
    );
}

fn log_error(header: impl AsRef<str>, body: impl AsRef<str>) {
    let output = Print::new(stdout()).without_header();
    output.error(formatdoc! {"
        {header}

        {body}
    ", header = header.as_ref(), body = body.as_ref(),
    });
}<|MERGE_RESOLUTION|>--- conflicted
+++ resolved
@@ -230,24 +230,14 @@
             }
         },
         DotnetBuildpackError::PublishCommand(error) => match error {
-<<<<<<< HEAD
             fun_run::CmdError::SystemError(message, io_error) => log_io_error(
-                "Unable to publish .NET file",
-                &format!("running the command to publish .NET file: {message}"),
+                "Unable to publish solution",
+                &format!("running the command to publish the .NET project/solution: {message}"),
                 io_error,
             ),
             fun_run::CmdError::NonZeroExitNotStreamed(output)
             | fun_run::CmdError::NonZeroExitAlreadyStreamed(output) => log_error(
-                "Unable to publish .NET file",
-=======
-            StreamedCommandError::Io(io_error) => log_io_error(
-                "Unable to publish solution",
-                "running the command to publish the .NET project/solution",
-                io_error,
-            ),
-            StreamedCommandError::NonZeroExitStatus(exit_status) => log_error(
                 "Failed to publish solution",
->>>>>>> 3ac8c9a7
                 formatdoc! {"
                     The `dotnet publish` command did not exit successfully ({exit_status}).
 
